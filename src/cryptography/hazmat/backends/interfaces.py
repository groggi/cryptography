--- conflicted
+++ resolved
@@ -280,8 +280,6 @@
         Load an X.509 CSR from PEM encoded data.
         """
 
-<<<<<<< HEAD
-=======
     @abc.abstractmethod
     def create_x509_csr(self, builder, private_key, algorithm):
         """
@@ -308,16 +306,11 @@
         object.
         """
 
->>>>>>> bb8d69a1
 
 @six.add_metaclass(abc.ABCMeta)
 class DHBackend(object):
     @abc.abstractmethod
-<<<<<<< HEAD
     def generate_dh_parameters(self, generator, key_size):
-=======
-    def generate_dh_parameters(self, key_size):
->>>>>>> bb8d69a1
         """
         Generate a DHParameters instance with a modulus of key_size bits.
         """
@@ -330,11 +323,7 @@
         """
 
     @abc.abstractmethod
-<<<<<<< HEAD
     def generate_dh_private_key_and_parameters(self, generator, key_size):
-=======
-    def generate_dh_private_key_and_parameters(self, key_size):
->>>>>>> bb8d69a1
         """
         Generate a DHPrivateKey instance using key size only.
         """
@@ -355,19 +344,16 @@
     def load_dh_parameter_numbers(self, numbers):
         """
         Returns a DHParameters provider.
-<<<<<<< HEAD
-=======
-        """
-
-    @abc.abstractmethod
-    def dh_exchange_algorithm_supported(self, exchange_algorithm):
-        """
-        Returns whether the exchange algorithm is supported by this backend.
-        """
-
-    @abc.abstractmethod
-    def dh_parameters_supported(self, p, g):
-        """
-        Returns whether the backend supports DH with these parameter values.
->>>>>>> bb8d69a1
-        """+        """
+    #
+    # @abc.abstractmethod
+    # def dh_exchange_algorithm_supported(self, exchange_algorithm):
+    #     """
+    #     Returns whether the exchange algorithm is supported by this backend.
+    #     """
+    #
+    # @abc.abstractmethod
+    # def dh_parameters_supported(self, p, g):
+    #     """
+    #     Returns whether the backend supports DH with these parameter values.
+    #     """