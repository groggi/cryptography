# Licensed under the Apache License, Version 2.0 (the "License");
# you may not use this file except in compliance with the License.
# You may obtain a copy of the License at
#
#    http://www.apache.org/licenses/LICENSE-2.0
#
# Unless required by applicable law or agreed to in writing, software
# distributed under the License is distributed on an "AS IS" BASIS,
# WITHOUT WARRANTIES OR CONDITIONS OF ANY KIND, either express or
# implied.
# See the License for the specific language governing permissions and
# limitations under the License.

"""
Test using the NIST Test Vectors
"""

from __future__ import absolute_import, division, print_function

import binascii
import os

from cryptography.primitives.block import ciphers, modes

from .utils import generate_encrypt_test
from ..utils import load_nist_vectors_from_file


class TestAES_CBC(object):
    test_KAT = generate_encrypt_test(
        lambda path: load_nist_vectors_from_file(path, "ENCRYPT"),
        os.path.join("AES", "KAT"),
        [
            "CBCGFSbox128.rsp",
            "CBCGFSbox192.rsp",
            "CBCGFSbox256.rsp",
            "CBCKeySbox128.rsp",
            "CBCKeySbox192.rsp",
            "CBCKeySbox256.rsp",
            "CBCVarKey128.rsp",
            "CBCVarKey192.rsp",
            "CBCVarKey256.rsp",
            "CBCVarTxt128.rsp",
            "CBCVarTxt192.rsp",
            "CBCVarTxt256.rsp",
        ],
        lambda key, iv: ciphers.AES(binascii.unhexlify(key)),
        lambda key, iv: modes.CBC(binascii.unhexlify(iv)),
    )

    test_MMT = generate_encrypt_test(
        lambda path: load_nist_vectors_from_file(path, "ENCRYPT"),
        os.path.join("AES", "MMT"),
        [
            "CBCMMT128.rsp",
            "CBCMMT192.rsp",
            "CBCMMT256.rsp",
        ],
        lambda key, iv: ciphers.AES(binascii.unhexlify(key)),
        lambda key, iv: modes.CBC(binascii.unhexlify(iv)),
    )
<<<<<<< HEAD
    def test_MMT(self, key, iv, plaintext, ciphertext):
        cipher = BlockCipher(
            ciphers.AES(binascii.unhexlify(key)),
            modes.CBC(binascii.unhexlify(iv)),
        )
        actual_ciphertext = cipher.encrypt(binascii.unhexlify(plaintext))
        actual_ciphertext += cipher.finalize()
        assert binascii.hexlify(actual_ciphertext) == ciphertext


class TestTripleDES_CBC(object):
    @parameterize_encrypt_test(
        "3DES", "KAT",
        ("keys", "iv", "plaintext", "ciphertext"),
        [
            "TCBCinvperm.rsp",
            "TCBCpermop.rsp",
            "TCBCsubtab.rsp",
            "TCBCvarkey.rsp",
            "TCBCvartext.rsp",
        ]
    )
    def test_KAT_1(self, keys, iv, plaintext, ciphertext):
        cipher = BlockCipher(
            ciphers.TripleDES(binascii.unhexlify(keys)),
            modes.CBC(binascii.unhexlify(iv)),
        )
        actual_ciphertext = cipher.encrypt(binascii.unhexlify(plaintext))
        actual_ciphertext += cipher.finalize()
        assert binascii.hexlify(actual_ciphertext) == ciphertext

    @parameterize_encrypt_test(
        "3DES", "KAT",
        ("keys", "iv1", "iv2", "iv3", "plaintext", "ciphertext3"),
        [
            "TCBCIpermop.rsp",
            "TCBCIsubtab.rsp",
            "TCBCIvarkey.rsp",
            "TCBCIvartext.rsp",
        ]
    )
    def test_KAT_2(self, keys, iv1, iv2, iv3, plaintext, ciphertext3):
        cipher = BlockCipher(
            ciphers.TripleDES(binascii.unhexlify(keys)),
            modes.CBC(binascii.unhexlify(iv1 + iv2 + iv3)),
        )
        actual_ciphertext = cipher.encrypt(binascii.unhexlify(plaintext))
        actual_ciphertext += cipher.finalize()
        assert binascii.hexlify(actual_ciphertext) == ciphertext3

    @parameterize_encrypt_test(
        "3DES", "KAT",
        ("keys", "iv1", "iv2", "iv3", "plaintext1", "ciphertext3"),
        [
            "TCBCIinvperm.rsp",
        ]
    )
    def test_KAT_3(self, keys, iv1, iv2, iv3, plaintext1, ciphertext3):
        cipher = BlockCipher(
            ciphers.TripleDES(binascii.unhexlify(keys)),
            modes.CBC(binascii.unhexlify(iv1 + iv2 + iv3)),
        )
        actual_ciphertext = cipher.encrypt(binascii.unhexlify(plaintext1))
        actual_ciphertext += cipher.finalize()
        assert binascii.hexlify(actual_ciphertext) == ciphertext3

    @parameterize_encrypt_test(
        "3DES", "MMT",
        ("key1", "key2", "key3", "iv1", "iv2", "iv3", "plaintext", "ciphertext"),
        [
            "TCBCIMMT1.rsp",
            "TCBCIMMT2.rsp",
            "TCBCIMMT3.rsp",
        ]
    )
    def test_MMT_1(self, key1, key2, key3, iv1, iv2, iv3, plaintext, ciphertext):
        cipher = BlockCipher(
            ciphers.TripleDES(binascii.unhexlify(key1 + key2 + key3)),
            modes.CBC(binascii.unhexlify(iv1 + iv2 + iv3)),
        )
        actual_ciphertext = cipher.encrypt(binascii.unhexlify(plaintext))
        actual_ciphertext += cipher.finalize()
        assert binascii.hexlify(actual_ciphertext) == ciphertext

    @parameterize_encrypt_test(
        "3DES", "MMT",
        ("key1", "key2", "key3", "iv", "plaintext", "ciphertext"),
        [
            "TCBCMMT1.rsp",
            "TCBCMMT2.rsp",
            "TCBCMMT3.rsp",
        ]
    )
    def test_MMT_2(self, key1, key2, key3, iv, plaintext, ciphertext):
        cipher = BlockCipher(
            ciphers.TripleDES(binascii.unhexlify(key1 + key2 + key3)),
            modes.CBC(binascii.unhexlify(iv)),
        )
        actual_ciphertext = cipher.encrypt(binascii.unhexlify(plaintext))
        actual_ciphertext += cipher.finalize()
        assert binascii.hexlify(actual_ciphertext) == ciphertext
=======


class TestAES_ECB(object):
    test_KAT = generate_encrypt_test(
        lambda path: load_nist_vectors_from_file(path, "ENCRYPT"),
        os.path.join("AES", "KAT"),
        [
            "ECBGFSbox128.rsp",
            "ECBGFSbox192.rsp",
            "ECBGFSbox256.rsp",
            "ECBKeySbox128.rsp",
            "ECBKeySbox192.rsp",
            "ECBKeySbox256.rsp",
            "ECBVarKey128.rsp",
            "ECBVarKey192.rsp",
            "ECBVarKey256.rsp",
            "ECBVarTxt128.rsp",
            "ECBVarTxt192.rsp",
            "ECBVarTxt256.rsp",
        ],
        lambda key: ciphers.AES(binascii.unhexlify(key)),
        lambda key: modes.ECB(),
    )

    test_MMT = generate_encrypt_test(
        lambda path: load_nist_vectors_from_file(path, "ENCRYPT"),
        os.path.join("AES", "MMT"),
        [
            "ECBMMT128.rsp",
            "ECBMMT192.rsp",
            "ECBMMT256.rsp",
        ],
        lambda key: ciphers.AES(binascii.unhexlify(key)),
        lambda key: modes.ECB(),
    )


class TestAES_OFB(object):
    test_KAT = generate_encrypt_test(
        lambda path: load_nist_vectors_from_file(path, "ENCRYPT"),
        os.path.join("AES", "KAT"),
        [
            "OFBGFSbox128.rsp",
            "OFBGFSbox192.rsp",
            "OFBGFSbox256.rsp",
            "OFBKeySbox128.rsp",
            "OFBKeySbox192.rsp",
            "OFBKeySbox256.rsp",
            "OFBVarKey128.rsp",
            "OFBVarKey192.rsp",
            "OFBVarKey256.rsp",
            "OFBVarTxt128.rsp",
            "OFBVarTxt192.rsp",
            "OFBVarTxt256.rsp",
        ],
        lambda key, iv: ciphers.AES(binascii.unhexlify(key)),
        lambda key, iv: modes.OFB(binascii.unhexlify(iv)),
    )

    test_MMT = generate_encrypt_test(
        lambda path: load_nist_vectors_from_file(path, "ENCRYPT"),
        os.path.join("AES", "MMT"),
        [
            "OFBMMT128.rsp",
            "OFBMMT192.rsp",
            "OFBMMT256.rsp",
        ],
        lambda key, iv: ciphers.AES(binascii.unhexlify(key)),
        lambda key, iv: modes.OFB(binascii.unhexlify(iv)),
    )


class TestAES_CFB(object):
    test_KAT = generate_encrypt_test(
        lambda path: load_nist_vectors_from_file(path, "ENCRYPT"),
        os.path.join("AES", "KAT"),
        [
            "CFB128GFSbox128.rsp",
            "CFB128GFSbox192.rsp",
            "CFB128GFSbox256.rsp",
            "CFB128KeySbox128.rsp",
            "CFB128KeySbox192.rsp",
            "CFB128KeySbox256.rsp",
            "CFB128VarKey128.rsp",
            "CFB128VarKey192.rsp",
            "CFB128VarKey256.rsp",
            "CFB128VarTxt128.rsp",
            "CFB128VarTxt192.rsp",
            "CFB128VarTxt256.rsp",
        ],
        lambda key, iv: ciphers.AES(binascii.unhexlify(key)),
        lambda key, iv: modes.CFB(binascii.unhexlify(iv)),
    )

    test_MMT = generate_encrypt_test(
        lambda path: load_nist_vectors_from_file(path, "ENCRYPT"),
        os.path.join("AES", "MMT"),
        [
            "CFB128MMT128.rsp",
            "CFB128MMT192.rsp",
            "CFB128MMT256.rsp",
        ],
        lambda key, iv: ciphers.AES(binascii.unhexlify(key)),
        lambda key, iv: modes.CFB(binascii.unhexlify(iv)),
    )
>>>>>>> 169dee88
<|MERGE_RESOLUTION|>--- conflicted
+++ resolved
@@ -59,109 +59,6 @@
         lambda key, iv: ciphers.AES(binascii.unhexlify(key)),
         lambda key, iv: modes.CBC(binascii.unhexlify(iv)),
     )
-<<<<<<< HEAD
-    def test_MMT(self, key, iv, plaintext, ciphertext):
-        cipher = BlockCipher(
-            ciphers.AES(binascii.unhexlify(key)),
-            modes.CBC(binascii.unhexlify(iv)),
-        )
-        actual_ciphertext = cipher.encrypt(binascii.unhexlify(plaintext))
-        actual_ciphertext += cipher.finalize()
-        assert binascii.hexlify(actual_ciphertext) == ciphertext
-
-
-class TestTripleDES_CBC(object):
-    @parameterize_encrypt_test(
-        "3DES", "KAT",
-        ("keys", "iv", "plaintext", "ciphertext"),
-        [
-            "TCBCinvperm.rsp",
-            "TCBCpermop.rsp",
-            "TCBCsubtab.rsp",
-            "TCBCvarkey.rsp",
-            "TCBCvartext.rsp",
-        ]
-    )
-    def test_KAT_1(self, keys, iv, plaintext, ciphertext):
-        cipher = BlockCipher(
-            ciphers.TripleDES(binascii.unhexlify(keys)),
-            modes.CBC(binascii.unhexlify(iv)),
-        )
-        actual_ciphertext = cipher.encrypt(binascii.unhexlify(plaintext))
-        actual_ciphertext += cipher.finalize()
-        assert binascii.hexlify(actual_ciphertext) == ciphertext
-
-    @parameterize_encrypt_test(
-        "3DES", "KAT",
-        ("keys", "iv1", "iv2", "iv3", "plaintext", "ciphertext3"),
-        [
-            "TCBCIpermop.rsp",
-            "TCBCIsubtab.rsp",
-            "TCBCIvarkey.rsp",
-            "TCBCIvartext.rsp",
-        ]
-    )
-    def test_KAT_2(self, keys, iv1, iv2, iv3, plaintext, ciphertext3):
-        cipher = BlockCipher(
-            ciphers.TripleDES(binascii.unhexlify(keys)),
-            modes.CBC(binascii.unhexlify(iv1 + iv2 + iv3)),
-        )
-        actual_ciphertext = cipher.encrypt(binascii.unhexlify(plaintext))
-        actual_ciphertext += cipher.finalize()
-        assert binascii.hexlify(actual_ciphertext) == ciphertext3
-
-    @parameterize_encrypt_test(
-        "3DES", "KAT",
-        ("keys", "iv1", "iv2", "iv3", "plaintext1", "ciphertext3"),
-        [
-            "TCBCIinvperm.rsp",
-        ]
-    )
-    def test_KAT_3(self, keys, iv1, iv2, iv3, plaintext1, ciphertext3):
-        cipher = BlockCipher(
-            ciphers.TripleDES(binascii.unhexlify(keys)),
-            modes.CBC(binascii.unhexlify(iv1 + iv2 + iv3)),
-        )
-        actual_ciphertext = cipher.encrypt(binascii.unhexlify(plaintext1))
-        actual_ciphertext += cipher.finalize()
-        assert binascii.hexlify(actual_ciphertext) == ciphertext3
-
-    @parameterize_encrypt_test(
-        "3DES", "MMT",
-        ("key1", "key2", "key3", "iv1", "iv2", "iv3", "plaintext", "ciphertext"),
-        [
-            "TCBCIMMT1.rsp",
-            "TCBCIMMT2.rsp",
-            "TCBCIMMT3.rsp",
-        ]
-    )
-    def test_MMT_1(self, key1, key2, key3, iv1, iv2, iv3, plaintext, ciphertext):
-        cipher = BlockCipher(
-            ciphers.TripleDES(binascii.unhexlify(key1 + key2 + key3)),
-            modes.CBC(binascii.unhexlify(iv1 + iv2 + iv3)),
-        )
-        actual_ciphertext = cipher.encrypt(binascii.unhexlify(plaintext))
-        actual_ciphertext += cipher.finalize()
-        assert binascii.hexlify(actual_ciphertext) == ciphertext
-
-    @parameterize_encrypt_test(
-        "3DES", "MMT",
-        ("key1", "key2", "key3", "iv", "plaintext", "ciphertext"),
-        [
-            "TCBCMMT1.rsp",
-            "TCBCMMT2.rsp",
-            "TCBCMMT3.rsp",
-        ]
-    )
-    def test_MMT_2(self, key1, key2, key3, iv, plaintext, ciphertext):
-        cipher = BlockCipher(
-            ciphers.TripleDES(binascii.unhexlify(key1 + key2 + key3)),
-            modes.CBC(binascii.unhexlify(iv)),
-        )
-        actual_ciphertext = cipher.encrypt(binascii.unhexlify(plaintext))
-        actual_ciphertext += cipher.finalize()
-        assert binascii.hexlify(actual_ciphertext) == ciphertext
-=======
 
 
 class TestAES_ECB(object):
@@ -267,4 +164,72 @@
         lambda key, iv: ciphers.AES(binascii.unhexlify(key)),
         lambda key, iv: modes.CFB(binascii.unhexlify(iv)),
     )
->>>>>>> 169dee88
+
+
+class TestTripleDES_CBC(object):
+    test_KAT1 = generate_encrypt_test(
+        lambda path: load_nist_vectors_from_file(path, "ENCRYPT"),
+        os.path.join("3DES", "KAT"),
+        [
+            "TCBCinvperm.rsp",
+            "TCBCpermop.rsp",
+            "TCBCsubtab.rsp",
+            "TCBCvarkey.rsp",
+            "TCBCvartext.rsp",
+        ],
+        lambda keys, iv: ciphers.TripleDES(binascii.unhexlify(keys)),
+        lambda keys, iv: modes.CBC(iv),
+    )
+
+    test_KAT2 = generate_encrypt_test(
+        lambda path: load_nist_vectors_from_file(path, "ENCRYPT"),
+        os.path.join("3DES", "KAT"),
+        [
+            "TCBCIpermop.rsp",
+            "TCBCIsubtab.rsp",
+            "TCBCIvarkey.rsp",
+            "TCBCIvartext.rsp",
+        ],
+        lambda keys, iv1, iv2, iv3: ciphers.TripleDES(binascii.unhexlify(keys)),
+        lambda keys, iv1, iv2, iv3: modes.CBC(iv1 + iv2 + iv3),
+    )
+
+    @parameterize_encrypt_test(
+        "3DES", "KAT",
+        ("keys", "iv1", "iv2", "iv3", "plaintext1", "ciphertext3"),
+        [
+            "TCBCIinvperm.rsp",
+        ]
+    )
+    def test_KAT_3(self, keys, iv1, iv2, iv3, plaintext1, ciphertext3):
+        cipher = BlockCipher(
+            ciphers.TripleDES(binascii.unhexlify(keys)),
+            modes.CBC(binascii.unhexlify(iv1 + iv2 + iv3)),
+        )
+        actual_ciphertext = cipher.encrypt(binascii.unhexlify(plaintext1))
+        actual_ciphertext += cipher.finalize()
+        assert binascii.hexlify(actual_ciphertext) == ciphertext3
+
+    test_MMT1 = generate_encrypt_test(
+        lambda path: load_nist_vectors_from_file(path, "ENCRYPT"),
+        os.path.join("3DES", "MMT"),
+        [
+            "TCBCIMMT1.rsp",
+            "TCBCIMMT2.rsp",
+            "TCBCIMMT3.rsp",
+        ],
+        lambda key1, key2, key3, iv1, iv2, iv3: ciphers.TripleDES(binascii.unhexlify(key1 + key2 + key3)),
+        lambda key1, key2, key3, iv1, iv2, iv3: modes.CBC(iv1 + iv2 + iv3),
+    )
+
+    test_MMT1 = generate_encrypt_test(
+        lambda path: load_nist_vectors_from_file(path, "ENCRYPT"),
+        os.path.join("3DES", "MMT"),
+        [
+            "TCBCMMT1.rsp",
+            "TCBCMMT2.rsp",
+            "TCBCMMT3.rsp",
+        ],
+        lambda key1, key2, key3, iv: ciphers.TripleDES(binascii.unhexlify(key1 + key2 + key3)),
+        lambda key1, key2, key3, iv: modes.CBC(iv),
+    )